--- conflicted
+++ resolved
@@ -4,23 +4,15 @@
 
 import jwt
 
-<<<<<<< HEAD
-from src.user.auth.jwt_payload_schema import JWTPayload
-
 from src.core.redis.client import redis_client
 from src.core.utils.datetime_utils import get_utc_now
 from src.main.config import config
+from src.user.auth.jwt_payload_schema import JWTPayload
 from src.user.auth.token_helpers import (
+    execute_token_rotation,
+    validate_token_family,
     validate_token_structure,
-    validate_token_family,
-    execute_token_rotation,
 )
-=======
-from src.core.redis.client import redis_client
-from src.core.utils.datetime_utils import get_utc_now
-from src.main.config import config
-from src.user.auth.dependencies import JWTPayload
->>>>>>> d637cc9e
 
 
 async def create_access_token(
