--- conflicted
+++ resolved
@@ -3,17 +3,13 @@
 from fastapi import APIRouter, Depends, Request
 
 from src.core.limiter.depends import RateLimiter
-from src.core.schemas import SuccessResponse, TokenModel, TokenRefreshModel
+from src.core.schemas import SuccessResponse, TokenModel
 from src.main.config import config
 from src.user.auth.dependencies import (
     get_access_by_refresh_token,
     get_user_id_from_token,
 )
-<<<<<<< HEAD
-from src.core.schemas import TokenModel
 from src.user.auth.jwt_payload_schema import JWTPayload
-=======
->>>>>>> d637cc9e
 from src.user.auth.schemas import (
     CreateUserModel,
     LoginUserModel,
